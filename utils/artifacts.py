--- conflicted
+++ resolved
@@ -106,35 +106,17 @@
         cleaned_target = target
         if subdir is None:
             base_name = base.name
-<<<<<<< HEAD
-            if base_name:
-                base_segment = Path(base_name)
-                stripped_prefix = False
-=======
             # Validate base_name: must be non-empty and not contain path separators
             if base_name and os.sep not in base_name and (os.altsep is None or os.altsep not in base_name):
                 base_segment = Path(base_name)
->>>>>>> 72f59b2d
                 while True:
                     try:
                         relative_target = cleaned_target.relative_to(base_segment)
                     except ValueError:
                         break
                     if relative_target == Path('.'):
-<<<<<<< HEAD
-                        if not stripped_prefix:
-                            raise ArtifactError(
-                                "Filename must not resolve to the artifacts directory itself."
-                            )
                         break
                     cleaned_target = relative_target
-                    stripped_prefix = True
-=======
-                        raise ArtifactError(
-                            "Filename must not resolve to the artifacts directory itself."
-                        )
-                    cleaned_target = relative_target
->>>>>>> 72f59b2d
         # allow optional subdir
         final = (
             base
